/llm-rs/target
.vscode/
data
gpt2_*
<<<<<<< HEAD
train
=======
venv
>>>>>>> d0c05a9c
<|MERGE_RESOLUTION|>--- conflicted
+++ resolved
@@ -2,8 +2,5 @@
 .vscode/
 data
 gpt2_*
-<<<<<<< HEAD
 train
-=======
-venv
->>>>>>> d0c05a9c
+venv